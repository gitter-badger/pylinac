"""
The log analyzer module reads and parses Varian linear accelerator machine logs, both Dynalogs and Trajectory logs. The module also
calculates actual and expected fluences as well as performing gamma evaluations. Data is structured to be easily accessible and
easily plottable.

Unlike most other modules of pylinac, the log analyzer module has no end goal. Data is parsed from the logs, but what is done with that
info, and which info is analyzed is up to the user.
"""
from abc import ABCMeta, abstractproperty
import struct
import os
import os.path as osp
import csv
import copy
import warnings
from io import BytesIO, StringIO

import numpy as np
import scipy.ndimage.filters as spf
import matplotlib.pyplot as plt

from pylinac import MEMORY_PROFILE, DEBUG
from pylinac.core.decorators import type_accept, lazyproperty, value_accept
from pylinac.core.io import is_valid_file, is_valid_dir, get_folder_UI, get_filepath_UI, open_file
from pylinac.core.utilities import is_iterable


if DEBUG and MEMORY_PROFILE:
    from memory_profile import profile

np.seterr(invalid='ignore')  # ignore warnings for invalid numpy operations. Used for np.where() operations on partially-NaN arrays.

log_types = {'dlog': 'Dynalog', 'tlog': 'Trajectory log'}


class MachineLogs(list):
    """
    .. versionadded:: 0.4.1

    Read in machine logs from a directory. Inherits from list. Batch methods are also provided."""
    @type_accept(dir=str)
    def __init__(self, dir=None, recursive=True, verbose=True):
        """
        Parameters
        ----------
        dir : str
            The directory of interest. Will walk through and process any logs, Trajectory or dynalog, it finds.
            Non-log files will be skipped.
        recursive : bool
            Whether to walk through subfolders of passed directory. Only used if ``dir`` is a valid log directory.
        verbose : bool
            If True (default), prints load status at each log. Only used if ``dir`` is a valid log directory.

        Examples
        --------
        Load a directory upon initialization::

            >>> log_dir = r'C:\path\log\directory'
            >>> logs = MachineLogs(log_dir)

        Or load them later directly::

            >>> logs = MachineLogs()
            >>> logs.load_dir(log_dir)

        Or even using a UI dialog::

            >>> logs = MachineLogs()
            >>> logs.load_dir_UI()

        Batch methods include determining the average gamma and average gamma pass value::

            >>> logs.avg_gamma()
            >>> 0.05 # or whatever it is
            >>> logs.avg_gamma_pct()
            >>> 97.2
        """
        super().__init__()
        if dir is not None and is_valid_dir(dir):
            self.load_dir(dir, recursive, verbose)

    @property
    def num_logs(self):
        """Return the number of logs currently loaded."""
        return len(self)

    @value_accept(log_type=log_types)
    def _num_log_type(self, log_type):
        num = 0
        for log in self:
            if log.log_type == log_type:
                num += 1
        return num

    @property
    def num_tlogs(self):
        """Return the number of Trajectory logs currently loaded."""
        return self._num_log_type(log_types['tlog'])

    @property
    def num_dlogs(self):
        """Return the number of Trajectory logs currently loaded."""
        return self._num_log_type(log_types['dlog'])

    def load_dir(self, dir, recursive=True, verbose=True):
        """Load a directory of log files.

        Parameters
        ----------
        dir : str, None
            The directory of interest.
            If a string, will walk through and process any logs, Trajectory or dynalog, it finds.
            Non-log files will be skipped.
            If None, files must be loaded later using .load_dir() or .append().
        recursive : bool
            If True (default), will walk through subfolders of passed directory.
            If False, will only search root directory.
        verbose : bool
            If True (default), prints load status at each log.
        """
        # do initial walk to get file count
        num_logs = 0
        num_skipped = 0
        for root, dirs, files in os.walk(dir):
            _, num_logs, num_skipped = self._clean_log_filenames(files, root, num_logs, num_skipped)
            if not recursive:
                break
        if num_logs == 0:
            warnings.warn("No logs found.")
            return

        # actual log loading
        load_num = 1
        if verbose:
            print("{} logs found. \n{} logs skipped. \nLog loaded:".format(num_logs, num_skipped))
        for root, dirs, files in os.walk(dir):
            cleaned_files, _, _ = self._clean_log_filenames(files, root, num_logs, num_skipped)
            for name in cleaned_files:
                pth = osp.join(root, name)
                self.append(pth)
                if verbose:
                    print("{} of {}".format(load_num, num_logs))
                    load_num += 1
            if not recursive:
                break  # break out of for loop after top level search

    def load_dir_UI(self, recursive=True, verbose=True):
        """Load a directory using a UI dialog box. See load_dir() for parameter info."""
        folder = get_folder_UI()
        if folder:
            self.load_dir(folder, recursive, verbose)

    def _clean_log_filenames(self, filenames, root, num_logs, num_skipped):
        """Extract the names of real log files from a list of files."""
        cleaned_filenames = []
        for idx, filename in enumerate(filenames):
            filename = osp.join(root, filename)
            if is_tlog(filename):
                num_logs += 1
                cleaned_filenames.append(filename)
            elif is_dlog(filename):
                opp_file = _return_other_dlg(filename, raise_find_error=False)
                if opp_file is not None:
                    num_logs += 1
                    opp_file = osp.basename(opp_file)
                    del filenames[filenames.index(opp_file)]
                    cleaned_filenames.append(filename)
                else:
                    num_skipped += 1
                    del filenames[idx]
        return cleaned_filenames, num_logs, num_skipped

    def _check_empty(self):
        if len(self) == 0:
            raise ValueError("No logs have been loaded yet.")

    def report_basic_parameters(self):
        """Report basic parameters of the logs.

        - Number of logs
        - Average gamma value of all logs
        - Average gamma pass percent of all logs
        """
        print("Number of logs: {}".format(self.num_logs))
        print("Average gamma: {:3.2f}".format(self.avg_gamma(verbose=False)))
        print("Average gamma pass percent: {:3.1f}".format(self.avg_gamma_pct(verbose=False)))

    def append(self, obj, recursive=True):
        """Append a log. Overloads list method.

        Parameters
        ----------
        obj : str, MachineLog
            If a string, must point to a log file.
            If a directory, must contain log files.
            If a MachineLog, then simply appends.
        recursive : bool
            Whether to walk through subfolders of passed directory. Only applicable if obj was a directory.
        """
        if isinstance(obj, str):
            if is_log(obj):
                log = MachineLog(obj)
                super().append(log)
            elif is_valid_dir(obj, raise_error=False):
                for root, dirs, files in os.walk(obj):
                    for name in files:
                        pth = osp.join(root, name)
                        self.append(pth)
        elif isinstance(obj, MachineLog):
            super().append(obj)
        else:
            raise TypeError("Can only append MachineLog or string pointing to a log or log directory.")

    def avg_gamma(self, doseTA=1, distTA=1, threshold=10, resolution=0.1, verbose=True):
        """Calculate and return the average gamma of all logs. See :meth:`~pylinac.log_analyzer.GammaFluence.calc_map()`
        for further parameter info."""
        self._check_empty()
        gamma_list = []
        if verbose:
            print("Calculating gammas:")
        for num, log in enumerate(self):
            log.fluence.gamma.calc_map(doseTA, distTA, threshold, resolution)
            gamma_list.append(log.fluence.gamma.avg_gamma)
            if verbose:
                print('{} of {}'.format(num, self.num_logs))
        return np.array(gamma_list).mean()

    def avg_gamma_pct(self, doseTA=1, distTA=1, threshold=10, resolution=0.1, verbose=True):
        """Calculate and return the average gamma pass percent of all logs. See :meth:`~pylinac.log_analyzer.GammaFluence.calc_map()`
        for further parameter info."""
        self._check_empty()
        gamma_list = []
        if verbose:
            print("Calculating gamma pass percent:")
        for num, log in enumerate(self):
            log.fluence.gamma.calc_map(doseTA, distTA, threshold, resolution)
            gamma_list.append(log.fluence.gamma.pass_prcnt)
            if verbose:
                print("{} of {}".format(num, self.num_logs))
        return np.array(gamma_list).mean()

    def to_csv(self):
        """Write trajectory logs to CSV. If there are both dynalogs and trajectory logs,
        only the trajectory logs will be written. File names will be the same as the original log file names."""
        num_written = 0
        for log in self:
            if is_tlog(log._filename):
                log.to_csv()
                num_written += 1
        if num_written:
            print('\n\nAll CSV files written!')
        else:
            print('\n\nNo files written')


class MachineLog:
    """Reads in and analyzes MLC log files, both dynalog and trajectory logs, from Varian linear accelerators.

    If reading Trajectory logs, the .txt file is also loaded if it's around.
    """

    def __init__(self, filename=''):
        """
        Parameters
        ----------
        filename : str
            Path to the log file. For trajectory logs this is a single .bin file.
            For dynalog files, load either the A*.dlg or B*.dlg file.

            .. warning:: Dynalogs must have names like "A*.dlg" and "B*.dlg" and be in the same folder, otherwise errors will ensue.

        Examples
        --------
        Load a file upon initialization::

            >>> mylogfile = "C:/path/to/log.bin"
            >>> log = MachineLog(mylogfile)

        Or::

            >>> mylogfile = "C:/path/to/A1.dlg"  # B must also be here
            >>> log = MachineLog()
            >>> log.load(mylogfile)

        Run the demo::

            >>> MachineLog().run_dlog_demo()
            >>> MachineLog().run_tlog_demo()

        Attributes
        ----------
        header : A :class:`~pylinac.log_analyzer.Tlog_Header` or :class:`~pylinac.log_analyzer.Dlog_Header`, depending on the log type.
        axis_data : :class:`~pylinac.log_analyzer.Tlog_Axis_Data` or :class:`~pylinac.log_analyzer.Dlog_Axis_Data`, depending on the log type.
        subbeams : list
            Only applicable for autosequenced trajectory logs. Will contain instances of :class:`~pylinac.log_analyzer.Subbeam`; will be empty if
            autosequencing was not done.
        txt : dict
            If working with trajectory logs and the associated .txt file is in the same directory, the txt file data will be loaded as a dictionary.
        fluence : :class:`~pylinac.log_analyzer.Fluence_Struct`
            Contains actual and expected fluence data, including gamma.
        log_type : str
            The log type loaded; either 'Dynalog' or 'Trajectory log'
        log_is_loaded : bool
            Whether a log has yet been loaded.
        """
        self._filename = ''
        self._cursor = 0
        self.fluence = Fluence_Struct()

        # Read file if passed in
        if filename is not '':
            self.load(filename)

    def run_tlog_demo(self):
        """Run the Trajectory log demo."""
        self.load_demo_trajectorylog()
        self.report_basic_parameters()
        self.plot_all()

    def run_dlog_demo(self):
        """Run the dynalog demo."""
        self.load_demo_dynalog()
        self.report_basic_parameters()
        self.plot_all()

    def load_demo_dynalog(self, exclude_beam_off=True):
        """Load the demo dynalog file included with the package."""
        self._filename = osp.join(osp.dirname(__file__), 'demo_files', 'log_reader', 'AQA.dlg')
        self._read_log(exclude_beam_off)

    def load_demo_trajectorylog(self, exclude_beam_off=True):
        """Load the demo trajectory log included with the package."""
        filename = osp.join(osp.dirname(__file__), 'demo_files', 'log_reader', 'Tlog.bin')
        self.load(filename, exclude_beam_off)

    def load_UI(self, exclude_beam_off=True):
        """Let user load a log file with a UI dialog box. """
        filename = get_filepath_UI()
        if filename: # if user didn't hit cancel...
            self.load(filename, exclude_beam_off)

    def load(self, filename, exclude_beam_off=True):
        """Load the log file directly by passing the path to the file.

        Parameters
        ----------
        filename : str
            The path to the log file.

        exclude_beam_off : boolean
            If True (default), snapshots where the beam was not on will be removed.
            If False, all data will be included.

            .. warning::
                Including beam off data may affect fluence and gamma results. E.g. in a step-&-shoot IMRT
                delivery, leaves move between segments while the beam is held. If beam-off data is included,
                the RMS and fluence errors may not correspond to what was delivered.
        """
        if is_valid_file(filename):
            if is_log(filename):
                self._filename = filename
                self._read_log(exclude_beam_off)
            else:
                raise IOError("File passed is not a valid log file")

    def plot_all(self):
        """Plot actual & expected fluence, gamma map, gamma histogram,
            MLC error histogram, and MLC RMS histogram.
        """
        if self.fluence.gamma.map_calced:
            # plot the actual fluence
            ax = plt.subplot(2, 3, 1)
            ax.set_title('Actual Fluence', fontsize=10)
            ax.tick_params(axis='both', labelsize=8)
            ax.autoscale(tight=True)
            plt.imshow(self.fluence.actual.pixel_map, aspect='auto', interpolation='none')

            # plot the expected fluence
            ax = plt.subplot(2, 3, 2)
            ax.set_title("Expected Fluence", fontsize=10)
            ax.tick_params(axis='both', labelsize=8)
            plt.imshow(self.fluence.expected.pixel_map, aspect='auto', interpolation='none')

            # plot the gamma map
            gmma = self.fluence.gamma
            ax = plt.subplot(2, 3, 3)
            ax.set_title("Gamma Map ({:2.2f}% passing @ {}%/{}mm)".format(gmma.pass_prcnt, gmma.doseTA, gmma.distTA), fontsize=10)
            ax.tick_params(axis='both', labelsize=8)
            plt.imshow(self.fluence.gamma.pixel_map, aspect='auto', interpolation='none', vmax=1)
            plt.colorbar(ax=ax)

            # plot the gamma histogram
            ax = plt.subplot(2, 3, 4)
            ax.set_yscale('log')
            ax.set_title("Gamma Histogram (Avg: {:2.3f})".format(self.fluence.gamma.avg_gamma), fontsize=10)
            ax.tick_params(axis='both', labelsize=8)
            plt.hist(self.fluence.gamma.pixel_map.flatten(), self.fluence.gamma.bins)

            # plot the MLC error histogram
            ax = plt.subplot(2, 3, 5)
            p95error = self.axis_data.mlc.get_error_percentile()
            ax.set_title("Leaf Error Histogram (95th Perc: {:2.3f}cm)".format(p95error), fontsize=10)
            ax.tick_params(axis='both', labelsize=8)
            plt.hist(self.axis_data.mlc._abs_error_all_leaves.flatten())

            # plot the leaf RMSs
            ax = plt.subplot(2,3,6)
            ax.set_title("Leaf RMS Error (Max: {:2.3f}cm)".format(self.axis_data.mlc.get_RMS_max()), fontsize=10)
            ax.tick_params(axis='both', labelsize=8)
            ax.set_xlim([-0.5, self.axis_data.mlc.num_leaves+0.5])  # bit of padding since bar chart alignment is center
            plt.bar(np.arange(len(self.axis_data.mlc.get_RMS('both')))[::-1], self.axis_data.mlc.get_RMS('both'), align='center')

            # plt.tight_layout()
            plt.show()
        else:
            raise AttributeError("Gamma map has not yet been calculated.")

    def report_basic_parameters(self):
        """Print the common parameters analyzed when investigating machine logs:

        -Log type
        -Average MLC RMS
        -Maximum MLC RMS
        -95th percentile MLC error
        -Number of beam holdoffs
        -Gamma pass percentage
        -Average gamma value
        """
        print("MLC log type: " + self.log_type)
        print("Average RMS of all leaves: {:3.3f} cm".format(self.axis_data.mlc.get_RMS_avg(only_moving_leaves=False)))
        print("Max RMS error of all leaves: {:3.3f} cm".format(self.axis_data.mlc.get_RMS_max()))
        print("95th percentile error: {:3.3f} cm".format(self.axis_data.mlc.get_error_percentile(95, only_moving_leaves=False)))
        print("Number of beam holdoffs: {:1.0f}".format(self.axis_data.num_beamholds))
        self.fluence.gamma.calc_map()
        print("Gamma pass %: {:2.2f}".format(self.fluence.gamma.pass_prcnt))
        print("Gamma average: {:2.3f}".format(self.fluence.gamma.avg_gamma))

    @lazyproperty
    def log_type(self):
        """Determine the MLC log type: Trajectory or Dynalog.

        The file is opened and sampled of
        the first few bytes. If the sample matches what is found in standard dynalog or tlog files it will be
        assigned that log type.

        Returns
        -------
        str : {'Dynalog', 'Trajectory Log'}

        Raises
        ------
        ValueError : If log type cannot be determined.
        """
        if is_dlog(self._filename):
            log_type = log_types['dlog']
        elif is_tlog(self._filename):
            log_type = log_types['tlog']
        return log_type

    @property
    def is_loaded(self):
        """Boolean specifying if a log has been loaded in yet."""
        if self._filename == '':
            return False
        else:
            return True

    @property
    def treatment_type(self):
        try:
            gantry_std = self.subbeams[0].gantry_angle.actual.std()
            if gantry_std > 0.5:
                return 'VMAT'
            elif self.axis_data.mlc.get_RMS_avg(only_moving_leaves=True) > 0.05:
                return 'Dynamic IMRT'
            else:
                return 'Static IMRT'
        except IndexError:
            return 'Unknown'

    @property
    def _filename_str(self):
        if isinstance(self._filename, str):
            return self._filename
        else:
            return self._filename.name

    def to_csv(self, filename=None):
        """Write the log to a CSV file. Only applicable for Trajectory logs (Dynalogs are already similar to CSV).

        Parameters
        ----------
        filename : None, str
            If None (default), the CSV filename will be the same as the filename of the log.
            If a string, the filename will be named so.
        """
        is_file_object = False
        if not is_tlog(self._filename):
            raise TypeError("Writing to CSV is only applicable to trajectory logs.")
        if filename is None:
            filename = self._filename.replace('bin', 'csv')
        else:
            try:
                if not filename.endswith('.csv'):
                    filename = filename + '.csv'
            except AttributeError:
                is_file_object = True

        with open_file(filename) as csv_file:
            writer = csv.writer(csv_file)
            # write header info
            header_titles = ('Tlog File:', 'Signature:', 'Version:', 'Header Size:', 'Sampling Inteval:',
                             'Number of Axes:', 'Axis Enumeration:', 'Samples per Axis:', 'Axis Scale:',
                             'Number of Subbeams:', 'Is Truncated?', 'Number of Snapshots:', 'MLC Model:')
            h = self.header
            header_values = (self._filename_str, h.header, h.version, h.header_size, h.sampling_interval,
                             h.num_axes, h.axis_enum, h.samples_per_axis, h.axis_scale, h.num_subbeams, h.is_truncated,
                             h.num_snapshots, h.mlc_model)
            for title, value in zip(header_titles, header_values):
                write_single_value(writer, title, value)

            # write axis data
            data_titles = ('Gantry', 'Collimator', 'Couch Lat', 'Couch Lng', 'Couch Rtn', 'MU',
                           'Beam Hold', 'Control Point', 'Carriage A', 'Carriage B')
            ad = self.axis_data
            data_values = (ad.gantry, ad.collimator, ad.couch.latl, ad.couch.long, ad.couch.rotn,
                           ad.mu, ad.beam_hold, ad.control_point, ad.carriage_A, ad.carriage_B)
            data_units = ('degrees', 'degrees', 'cm', 'cm', 'degrees', 'MU', None, None, 'cm',
                          'cm')
            for title, value, unit in zip(data_titles, data_values, data_units):
                write_array(writer, title, value, unit)

            # write leaf data
            for leaf_num, leaf in self.axis_data.mlc.leaf_axes.items():
                write_array(writer, 'Leaf ' + str(leaf_num), leaf, 'cm')

        if not is_file_object:
            print("CSV file written to: " + filename)

    def _read_log(self, exclude_beam_off):
        """Read in log based on what type of log it is: Trajectory or Dynalog."""
        if not self.is_loaded:
            raise AttributeError('Log file has not been specified. Use load_UI() or load()')

        # read log as appropriate to type
        if is_tlog(self._filename):
            self._read_tlog(exclude_beam_off)
        elif is_dlog(self._filename):
            self._read_dlog(exclude_beam_off)

    def _read_dlog(self, exclude_beam_off):
        """Read in Dynalog files from .dlg files (which are renamed CSV files).
        Formatting follows from the Dynalog File Viewer Reference Guide.
        """
        # if file is B*.dlg, replace with A*.dlg
        other_dlg_file = _return_other_dlg(self._filename)

        # create iterator object to read in lines
        with open(self._filename) as csvf:
            dlgdata = csv.reader(csvf, delimiter=',')
            self.header, dlgdata = Dlog_Header(dlgdata)._read()
            self.axis_data = Dlog_Axis_Data(dlgdata, self.header, other_dlg_file)._read(exclude_beam_off)

        self.fluence = Fluence_Struct(self.axis_data.mlc, self.axis_data.mu, self.axis_data.jaws)

    def _read_tlog(self, exclude_beam_off):
        """Read in Trajectory log from binary file according to TB 1.5/2.0 (i.e. Tlog v2.1/3.0) log file specifications."""
        # read in associated *.txt file if in the same directory.
        if is_tlog_txt_file_around(self._filename):
            self._read_txt_file()

        # read in trajectory log binary data
        fcontent = open_file(self._filename).read()

        # Unpack the content according to respective section and data type (see log specification file).
        self.header, self._cursor = Tlog_Header(fcontent, self._cursor)._read()

        self.subbeams, self._cursor = SubbeamHandler(fcontent, self._cursor, self.header)._read()

        self.axis_data, self._cursor = Tlog_Axis_Data(fcontent, self._cursor, self.header)._read(exclude_beam_off)

        # self.crc = CRC(fcontent, self._cursor).read()

        self.fluence = Fluence_Struct(self.axis_data.mlc, self.axis_data.mu, self.axis_data.jaws)

        self.subbeams.post_hoc_metadata(self.axis_data)

    def _read_txt_file(self):
        """Read a Tlog's associated .txt file and put in under the 'txt' attribute."""
        self.txt = {}
        txt_filename = self._filename.replace('.bin', '.txt')
        with open(txt_filename) as csvfile:
            txt_reader = csv.reader(csvfile, delimiter='\n')
            for row in txt_reader:
                if row:
                    items = row[0].split(':')
                    self.txt[items[0].strip()] = items[1].strip()


class Axis:
    """Represents an 'Axis' of a Trajectory log or dynalog file, holding actual and potentially expected and difference values.

    Attributes
    ----------
    Parameters are Attributes
    difference : numpy.ndarray
        An array of the difference between actual and expected values.
    """
    def __init__(self, actual, expected=None):
        """
        Parameters
        ----------
        actual : numpy.ndarray
            The array of actual position values.
        expected : numpy.ndarray, optional
            The array of expected position values. Not applicable for dynalog axes other than MLCs.
        """
        self.actual = actual
        if expected is not None:
            try:
                if len(actual) != len(expected):
                    raise ValueError("Actual and expected Axis parameters are not equal length")
            except TypeError:
                pass
            self.expected = expected

    @lazyproperty
    def difference(self):
        """Return an array of the difference between actual and expected positions.

        Returns
        -------
        numpy.ndarray
            Array the same length as actual/expected.
        """
        if self.expected is not None:
            return self.actual - self.expected
        else:
            raise AttributeError("Expected positions not passed to Axis")

    def plot_actual(self):
        """Plot the actual positions as a matplotlib figure."""
        self._plot('actual')

    def save_plot_actual(self, filename, **kwargs):
        self._plot('actual', show=False)
        plt.savefig(filename, **kwargs)

    def plot_expected(self):
        """Plot the expected positions as a matplotlib figure."""
        self._plot('expected')

    def save_plot_expected(self, filename, **kwargs):
        self._plot('expected', show=False)
        plt.savefig(filename, **kwargs)

    def plot_difference(self):
        """Plot the difference of positions as a matplotlib figure."""
        self._plot('difference')

    def save_plot_difference(self, filename, **kwargs):
        self._plot('difference', show=False)
        plt.savefig(filename, **kwargs)

    @value_accept(param=('actual', 'expected', 'difference'))
    def _plot(self, param='', show=True):
        """Plot the parameter, actual, expected, or difference"""
        plt.plot(getattr(self, param))
        plt.autoscale(axis='x', tight=True)
        if show:
            plt.show()


class _Axis_Moved:
    """Mixin class for Axis."""
    @lazyproperty
    def moved(self):
        """Return whether the axis moved during treatment."""
        threshold = 0.003
        if np.std(self.actual) > threshold:
            return True
        else:
            return False


class Leaf_Axis(Axis, _Axis_Moved):
    """Axis holding leaf information."""
    def __init__(self, actual, expected):
        # force expected argument to be supplied
        super().__init__(actual, expected)


class Gantry_Axis(Axis, _Axis_Moved):
    """Axis holding gantry information."""
    pass


class Head_Axis(Axis, _Axis_Moved):
    """Axis holding head information (e.g. jaw positions, collimator)."""
    pass


class Couch_Axis(Axis, _Axis_Moved):
    """Axis holding couch information."""
    pass


class Beam_Axis(Axis):
    """Axis holding beam information (e.g. MU, beam hold status)."""
    pass


class Fluence(metaclass=ABCMeta):
    """An abstract base class to be used for the actual and expected fluences.

    Attributes
    ----------
    pixel_map : numpy.ndarray
        An array representing the fluence map; will be num_mlc_pairs-x-400/resolution.
        E.g., assuming a Millennium 120 MLC model and a fluence resolution of 0.1mm, the resulting
        matrix will be 60-x-4000.
    resolution : int, float
        The resolution of the fluence calculation; -1 means calculation has not been done yet.
    """
    pixel_map = np.ndarray
    resolution = -1
    _fluence_type = ''  # must be specified by subclass

    def __init__(self, mlc_struct=None, mu_axis=None, jaw_struct=None):
        """
        Parameters
        ----------
        mlc_struct : MLC_Struct
        mu_axis : Beam_Axis
        jaw_struct : Jaw_Struct
        """
        self._mlc = mlc_struct
        self._mu = mu_axis
        self._jaws = jaw_struct

    @property
    def map_calced(self):
        """Return a boolean specifying whether the fluence has been calculated."""
        if isinstance(self.pixel_map.size, int):
            return True
        else:
            return False

    def _same_conditions(self, resolution):
        """Return whether the conditions passed are the same as prior conditions (for semi-lazy operations)."""
        if self.resolution != resolution:
            return False
        else:
            return True

    def calc_map(self, resolution=0.1):
        """Calculate a fluence pixel map.

        Fluence calculation is done by adding fluence snapshot by snapshot, and leaf pair by leaf pair.
        Each leaf pair is analyzed separately. First, to optimize, it checks if the leaf is under the y-jaw.
        If so, the fluence is left at zero; if not, the leaf (or jaw) ends are determined and the MU fraction of that
        snapshot is added to the total fluence. All snapshots are iterated over for each leaf pair until the total fluence
        matrix is built.

        Parameters
        ----------
        resolution : int, float
            The resolution in mm of the fluence calculation in the leaf-moving direction.

         Returns
         -------
         numpy.ndarray
             A numpy array reconstructing the actual fluence of the log. The size will
             be the number of MLC pairs by 400 / resolution since the MLCs can move anywhere within the
             40cm-wide linac head opening.
         """
        # return if map has already been calculated under the same conditions
        if self.map_calced and self._same_conditions(resolution):
            return self.pixel_map
        # preallocate arrays for expected and actual fluence of number of leaf pairs-x-4000 (40cm = 4000um, etc)
        fluence = np.zeros((self._mlc.num_pairs, 400 / resolution), dtype=float)

        # calculate the MU delivered in each snapshot. For Tlogs this is absolute; for dynalogs it's normalized.
        mu_matrix = getattr(self._mu, self._fluence_type)
        MU_differential = np.zeros(len(mu_matrix))
        MU_differential[0] = mu_matrix[0]
        MU_differential[1:] = np.diff(mu_matrix)
        MU_differential = MU_differential / mu_matrix[-1]
        MU_cumulative = 1

        # calculate each "line" of fluence (the fluence of an MLC leaf pair, e.g. 1 & 61, 2 & 62, etc),
        # and add each "line" to the total fluence matrix
        fluence_line = np.zeros((400 / resolution))
        leaf_offset = self._mlc.num_pairs
        pos_offset = int(np.round(200 / resolution))
        for pair in range(1, self._mlc.num_pairs + 1):
            if not self._mlc.leaf_under_y_jaw(pair):
                fluence_line[:] = 0  # emtpy the line values on each new leaf pair
                left_leaf_data = getattr(self._mlc.leaf_axes[pair], self._fluence_type)
                left_leaf_data = -np.round(left_leaf_data * 10 / resolution) + pos_offset
                right_leaf_data = getattr(self._mlc.leaf_axes[pair + leaf_offset], self._fluence_type)
                right_leaf_data = np.round(right_leaf_data * 10 / resolution) + pos_offset
                left_jaw_data = np.round((200 / resolution) - (self._jaws.x1.actual * 10 / resolution))
                right_jaw_data = np.round((self._jaws.x2.actual * 10 / resolution) + (200 / resolution))
                if self._mlc.pair_moved(pair):
                    for snapshot in self._mlc.snapshot_idx:
                        lt_mlc_pos = left_leaf_data[snapshot]
                        rt_mlc_pos = right_leaf_data[snapshot]
                        lt_jaw_pos = left_jaw_data[snapshot]
                        rt_jaw_pos = right_jaw_data[snapshot]
                        left_edge = int(max(lt_mlc_pos, lt_jaw_pos))
                        right_edge = int(min(rt_mlc_pos, rt_jaw_pos))
                        fluence_line[left_edge:right_edge] += MU_differential[snapshot]
                else:  # leaf didn't move; no need to calc over every snapshot
                    first_snapshot = self._mlc.snapshot_idx[0]
                    lt_mlc_pos = left_leaf_data[first_snapshot]
                    rt_mlc_pos = right_leaf_data[first_snapshot]
                    lt_jaw_pos = left_jaw_data.min()
                    rt_jaw_pos = right_jaw_data.max()
                    left_edge = max(lt_mlc_pos, lt_jaw_pos)
                    right_edge = min(rt_mlc_pos, rt_jaw_pos)
                    fluence_line[left_edge:right_edge] = MU_cumulative
                fluence[pair - 1, :] = fluence_line

        self.pixel_map = fluence
        self.resolution = resolution
        return fluence

    def plot_map(self, show=True):
        """Plot the fluence; the fluence (pixel map) must have been calculated first."""
        if not self.map_calced:
            raise AttributeError("Map not yet calculated; use calc_map()")
        plt.clf()
        plt.imshow(self.pixel_map, aspect='auto')
        if show:
            plt.show()

    def save_map(self, filename, **kwargs):
        """Save the fluence map figure to a file."""
        self.plot_map(show=False)
        plt.savefig(filename, **kwargs)


class ActualFluence(Fluence):
    """The actual fluence object"""
    _fluence_type = 'actual'


class ExpectedFluence(Fluence):
    """The expected fluence object."""
    _fluence_type = 'expected'


class GammaFluence(Fluence):
    """Gamma object, including pixel maps of gamma, binary pass/fail pixel map, and others.

    Attributes
    ----------
    pixel_map : numpy.ndarray
        The gamma map. Only available after calling calc_map()
    passfail_map : numpy.ndarray
        The gamma pass/fail map; pixels that pass (<1.0) are set to 0, while failing pixels (>=1.0) are set to 1.
    distTA : int, float
        The distance to agreement value used in gamma calculation.
    doseTA : int, float
        The dose to agreement value used in gamma calculation.
    threshold : int, float
        The threshold percent dose value, below which gamma was not evaluated.
    pass_prcnt : float
        The percent of pixels passing gamma (<1.0).
    avg_gamma : float
        The average gamma value.
    """
    distTA = -1
    doseTA = -1
    threshold = -1
    pass_prcnt = -1
    avg_gamma = -1
    # doseTA_map = np.ndarray
    # distTA_map = np.ndarray
    passfail_map = np.ndarray
    bins = [0, 0.1, 0.2, 0.3, 0.4, 0.5, 0.6, 0.7, 0.8, 0.9, 1, 1.1]

    def __init__(self, actual_fluence, expected_fluence, mlc_struct):
        """
        Parameters
        ----------
        actual_fluence : ActualFluence
            The actual fluence object.
        expected_fluence : ExpectedFluence
            The expected fluence object.
        mlc_struct : MLC_Struct
            The MLC structure, so fluence can be calculated from leaf positions.
        """
        self._actual_fluence = actual_fluence
        self._expected_fluence = expected_fluence
        self._mlc = mlc_struct

    def _same_conditions(self, doseTA, distTA, threshold, resolution):
        """Determine if the passed conditions are the same as the existing ones.

        See calc_map for parameter info.
        """
        if (self.distTA == distTA and self.doseTA == doseTA and self.threshold == threshold and self.resolution == resolution):
            return True
        else:
            return False

    def calc_map(self, doseTA=1, distTA=1, threshold=10, resolution=0.1, calc_individual_maps=False):
        """Calculate the gamma from the actual and expected fluences.

        The gamma calculation is based on `Bakai et al
        <http://iopscience.iop.org/0031-9155/48/21/006/>`_ eq.6,
        which is a quicker alternative to the standard Low gamma equation.

        Parameters
        ----------
        DoseTA : int, float
            Dose-to-agreement in percent; e.g. 2 is 2%.
        DistTA : int, float
            Distance-to-agreement in mm.
        threshold : int, float
            The dose threshold percentage of the maximum dose, below which is not analyzed.
        resolution : int, float
            The resolution in mm of the resulting gamma map in the leaf-movement direction.
        calc_individual_maps : bool
            Not yet implemented.
            If True, separate pixel maps for the distance-to-agreement and dose-to-agreement are created.

        Returns
        -------
        numpy.ndarray
            A num_mlc_leaves-x-400/resolution numpy array.
        """
        # if gamma has been calculated under same conditions, return it
        if self.map_calced and self._same_conditions(distTA, doseTA, threshold, resolution):
            return self.pixel_map

        # calc fluences if need be
        if not self._actual_fluence.map_calced or resolution != self._actual_fluence.resolution:
            self._actual_fluence.calc_map(resolution)
        if not self._expected_fluence.map_calced or resolution != self._expected_fluence.resolution:
            self._expected_fluence.calc_map(resolution)

        actual = copy.copy(self._actual_fluence.pixel_map)
        expected = copy.copy(self._expected_fluence.pixel_map)

        # set dose values below threshold to 0 so gamma doesn't calculate over it
        actual[actual < (threshold / 100) * np.max(actual)] = 0
        expected[expected < (threshold / 100) * np.max(expected)] = 0

        # preallocation
        gamma_map = np.zeros(expected.shape)

        # image gradient in x-direction (leaf movement direction) using sobel filter
        img_x = spf.sobel(actual, 1)

        # equation: (measurement - reference) / sqrt ( doseTA^2 + distTA^2 * image_gradient^2 )
        for leaf in range(self._mlc.num_pairs):
            gamma_map[leaf] = np.abs(actual[leaf, :] - expected[leaf, :]) / np.sqrt(
                (doseTA / 100.0 ** 2) + ((distTA / resolution ** 2) * (img_x[leaf, :] ** 2)))
        # construct binary pass/fail map
        self.passfail_map = np.array(np.where(gamma_map >= 1, 1, 0)[0], dtype=bool)

        # if calc_individual_maps:
        #     # calculate DoseTA map (drops distTA calc from gamma eq)
        #     self.doseTA_map = np.zeros(gamma_map.shape)
        #     for leaf in range(self.mlc.num_pairs):
        #         self.doseTA_map[leaf] = (actual[leaf, :] - expected[leaf, :]) / np.sqrt(
        #             (DoseTA / 100.0 ** 2))
        #     # calculate DistTA map (drops DoseTA calc from gamma eq)
        #     self.distTA_map = np.zeros(gamma_map.shape)
        #     for leaf in range(self.mlc.num_pairs):
        #         self.distTA_map[leaf] = (actual[leaf, :] - expected[leaf, :]) / np.sqrt(
        #             ((DistTA / resolution ** 2) * (img_x[leaf, :] ** 2)))

        # calculate standard metrics
        self.pass_prcnt = (np.sum(gamma_map < 1) / np.sum(gamma_map >= 0)) * 100
        self.avg_gamma = np.nanmean(gamma_map)

        self.distTA = distTA
        self.doseTA = doseTA
        self.threshold = threshold
        self.resolution = resolution

        self.pixel_map = gamma_map
        return gamma_map

    def plot_map(self, show=True):
        """Plot the fluence; the fluence (pixel map) must have been calculated first."""
        if not self.map_calced:
            raise AttributeError("Map not yet calculated; use calc_map()")
        plt.imshow(self.pixel_map, aspect='auto', vmax=1)
        plt.colorbar()
        plt.show()

    def histogram(self, bins=None):
        """Return a histogram array and bin edge array of the gamma map values.

        Parameters
        ----------
        bins : sequence
            The bin edges for the gamma histogram; see numpy.histogram for more info.

        Returns
        -------
        histogram : numpy.ndarray
            A 1D histogram of the gamma values.
        bin_edges : numpy.ndarray
            A 1D array of the bin edges. If left as None, the class default will be used (self.bins).
        """
        if self.map_calced:
            if bins is None:
                bins = self.bins
            hist_arr, bin_edges = np.histogram(self.pixel_map, bins=bins)
            return hist_arr, bin_edges
        else:
            raise AttributeError("Gamma map not yet calculated")

    def plot_histogram(self, scale='log', bins=None, show=True):
        """Plot a histogram of the gamma map values.

        Parameters
        ----------
        scale : {'log', 'linear'}
            Scale of the plot y-axis.
        bins : sequence
            The bin edges for the gamma histogram; see numpy.histogram for more info.
        """
        if self.map_calced:
            if bins is None:
                bins = self.bins
            plt.clf()
            plt.hist(self.pixel_map.flatten(), bins=bins)
            plt.yscale(scale)
            if show:
                plt.show()
        else:
            raise AttributeError("Map not yet calculated; use calc_map()")

    def save_histogram(self, filename, scale='log', bins=None, **kwargs):
        """Save the histogram plot to file."""
        self.plot_histogram(scale, bins, show=False)
        plt.savefig(filename, **kwargs)

    def plot_passfail_map(self):
        """Plot the binary gamma map, only showing whether pixels passed or failed."""
        if self.map_calced:
            plt.imshow(self.passfail_map)
            plt.show()
        else:
            raise AttributeError("Map not yet calculated; use calc_map()")


class Fluence_Struct:
    """Structure for data and methods having to do with fluences.

    Attributes
    ----------
    actual : :class:`~pylinac.log_analyzer.Fluence`
        The actual fluence delivered.
    expected : :class:`~pylinac.log_analyzer.Fluence`
        The expected, or planned, fluence.
    gamma : :class:`~pylinac.log_analyzer.GammaFluence`
        The gamma structure regarding the actual and expected fluences.
    """
    def __init__(self, mlc_struct=None, mu_axis=None, jaw_struct=None):
        self.actual = ActualFluence(mlc_struct, mu_axis, jaw_struct)
        self.expected = ExpectedFluence(mlc_struct, mu_axis, jaw_struct)
        self.gamma = GammaFluence(self.actual, self.expected, mlc_struct)


class MLC:
    """The MLC class holds MLC information and retrieves relevant data about the MLCs and positions."""
    def __init__(self, snapshot_idx=None, jaw_struct=None, HDMLC=False):
        """
        Parameters
        ----------
        snapshot_idx : array, list
            The snapshots to be considered for RMS and error calculations (can be all snapshots or just when beam was on).
        jaw_struct : Jaw_Struct
        HDMLC : boolean
            If False (default), indicates a regular MLC model (e.g. Millennium 120).
            If True, indicates an HD MLC model (e.g. Millennium 120 HD).

        Attributes
        ----------
        leaf_axes : dict containing :class:`~pylinac.log_analyzer.Axis`
            The dictionary is keyed by the leaf number, with the Axis as the value.

            .. warning:: Leaf numbers are 1-index based to correspond with Varian convention.
        """
        self.leaf_axes = {}
        self.snapshot_idx = snapshot_idx
        self._jaws = jaw_struct
        self.hdmlc = HDMLC

    @property
    def num_pairs(self):
        """Return the number of MLC pairs."""
        return int(self.num_leaves/2)

    @property
    def num_leaves(self):
        """Return the number of MLC leaves."""
        return len(self.leaf_axes)

    @lazyproperty
    def num_snapshots(self):
        """Return the number of snapshots used for MLC RMS & Fluence calculations.

        .. warning::
            This number may not be the same as the number of recorded snapshots in the log
            since the snapshots where the beam was off may not be included. See :method:`MachineLog.load`
        """
        return len(self.snapshot_idx)

    @lazyproperty
    def num_moving_leaves(self):
        """Return the number of leaves that moved."""
        return len(self.moving_leaves)

    @lazyproperty
    def moving_leaves(self):
        """Return an array of the leaves that moved during treatment."""
        threshold = 0.003
        indices = ()
        for leaf_num, leafdata in self.leaf_axes.items():
            leaf_stdev = np.std(leafdata.actual[self.snapshot_idx])
            if leaf_stdev > threshold:
                indices += (leaf_num,)
        return np.array(indices)

    @type_accept(leaf_axis=Leaf_Axis, leaf_num=int)
    def add_leaf_axis(self, leaf_axis, leaf_num):
        """Add a leaf axis to the MLC data structure.

        Parameters
        ----------
        leaf_axis : Leaf_Axis
            The leaf axis to be added.
        leaf_num : int
            The leaf number.

            .. warning:: Leaf numbers are 1-index based to correspond with Varian convention.
        """
        self.leaf_axes[leaf_num] = leaf_axis

    def leaf_moved(self, leaf_num):
        """Return whether the given leaf moved during treatment.

        Parameters
        ----------
        leaf_num : int


        .. warning:: Leaf numbers are 1-index based to correspond with Varian convention.
        """
        if leaf_num in self.moving_leaves:
            return True
        else:
            return False

    def pair_moved(self, pair_num):
        """Return whether the given pair moved during treatment.

        If either leaf moved, the pair counts as moving.

        Parameters
        ----------
        pair_num : int


        .. warning:: Pair numbers are 1-index based to correspond with Varian convention.
        """
        a_leaf = pair_num
        b_leaf = pair_num + self.num_pairs
        if self.leaf_moved(a_leaf) or self.leaf_moved(b_leaf):
            return True
        else:
            return False

    @lazyproperty
    def _all_leaf_indices(self):
        """Return an array enumerated over all the leaves."""
        return np.array(range(1, len(self.leaf_axes) + 1))

    def get_RMS_avg(self, bank='both', only_moving_leaves=False):
        """Return the overall average RMS of given leaves.

        Parameters
        ----------
        bank : {'A', 'B', 'both'}
            Specifies which bank(s) is desired.
        only_moving_leaves : boolean
            If False (default), include all the leaves.
            If True, will remove the leaves that were static during treatment.

            .. warning::
                The RMS and error will nearly always be lower if all leaves are included since non-moving leaves
                have an error of 0 and will drive down the average values. Convention would include all leaves,
                but prudence would use only the moving leaves to get a more accurate assessment of error/RMS.

        Returns
        -------
        float
        """
        leaves = self.get_leaves(bank, only_moving_leaves)
        rms_array = self.create_RMS_array(leaves)
        return np.mean(rms_array)

    def get_RMS_max(self, bank='both'):
        """Return the overall maximum RMS of given leaves.

        Parameters
        ----------
        bank : {'A', 'B', 'both'}
            Specifies which bank(s) is desired.

        Returns
        -------
        float
        """
        leaves = self.get_leaves(bank)
        rms_array = self.create_RMS_array(leaves)
        return np.max(rms_array)

    def get_RMS_percentile(self, percentile=95, bank='both', only_moving_leaves=False):
        """Return the n-th percentile value of RMS for the given leaves.

        Parameters
        ----------
        percentile : int
            RMS percentile desired.
        bank : {'A', 'B', 'both'}
            Specifies which bank(s) is desired.
        only_moving_leaves : boolean
            If False (default), include all the leaves.
            If True, will remove the leaves that were static during treatment.

            .. warning::
                The RMS and error will nearly always be lower if all leaves are included since non-moving leaves
                have an error of 0 and will drive down the average values. Convention would include all leaves,
                but prudence would use only the moving leaves to get a more accurate assessment of error/RMS.
        """
        leaves = self.get_leaves(bank, only_moving_leaves)
        rms_array = self.create_RMS_array(leaves)
        return np.percentile(rms_array, percentile)

    def get_RMS(self, leaves_or_bank):
        """Return an array of leaf RMSs for the given leaves or MLC bank.

        Parameters
        ----------
        leaves_or_bank : sequence of numbers, {'a', 'b', 'both'}
            If a sequence, must be a sequence of leaf numbers desired.
            If a string, it specifies which bank (or both) is desired.

        Returns
        -------
        numpy.ndarray
            An array for the given leaves containing the RMS error.
        """
        if isinstance(leaves_or_bank, str):
            leaves_or_bank = self.get_leaves(leaves_or_bank)
        elif not is_iterable(leaves_or_bank):
            raise TypeError("Input must be iterable, or specify an MLC bank")
        return self.create_RMS_array(np.array(leaves_or_bank))


    def get_leaves(self, bank='both', only_moving_leaves=False):
        """Return a list of leaves that match the given conditions.

        Parameters
        ----------
        bank : {'A', 'B', 'both'}
            Specifies which bank(s) is desired.
        only_moving_leaves : boolean
            If False (default), include all the leaves.
            If True, will remove the leaves that were static during treatment.
        """
        # get all leaves or only the moving leaves
        if only_moving_leaves:
            leaves = copy.copy(self.moving_leaves)
        else:
            leaves = copy.copy(self._all_leaf_indices)

        # select leaves by bank if desired
        if bank is not None:
            if bank.lower() == 'a':
                leaves = leaves[leaves <= self.num_pairs]
            elif bank.lower() == 'b':
                leaves = leaves[leaves > self.num_pairs]

        return leaves

    def get_error_percentile(self, percentile=95, bank='both', only_moving_leaves=False):
        """Calculate the n-th percentile error of the leaf error.

        Parameters
        ----------
        percentile : int
            RMS percentile desired.
        bank : {'A', 'B', 'both'}
            Specifies which bank(s) is desired.
        only_moving_leaves : boolean
            If False (default), include all the leaves.
            If True, will remove the leaves that were static during treatment.

            .. warning::
                The RMS and error will nearly always be lower if all leaves are included since non-moving leaves
                have an error of 0 and will drive down the average values. Convention would include all leaves,
                but prudence would use only the moving leaves to get a more accurate assessment of error/RMS.
        """
        leaves = self.get_leaves(bank, only_moving_leaves)
        leaves -= 1
        error_array = self.create_error_array(leaves)

        abs_error = np.abs(error_array)
        return np.percentile(abs_error, percentile)

    def create_error_array(self, leaves, absolute=True):
        """Create and return an error array of only the leaves specified.

        Parameters
        ----------
        leaves : sequence
            Leaves desired.
        absolute : bool
            If True, (default) absolute error will be returned.
            If False, error signs will be retained.

        Returns
        -------
        numpy.ndarray
            An array of size leaves-x-num_snapshots
        """
        if absolute:
            error_array = self._abs_error_all_leaves
        else:
            error_array = self._error_array_all_leaves
        return error_array[leaves, :]

    def create_RMS_array(self, leaves):
        """Create an RMS array of only the leaves specified.

        Parameters
        ----------
        leaves : sequence
            Leaves desired.

        Returns
        -------
        numpy.ndarray
            An array of size leaves-x-num_snapshots
        """
        rms_array = self._RMS_array_all_leaves
        leaves -= 1
        return rms_array[leaves]

    @lazyproperty
    def _abs_error_all_leaves(self):
        """Absolute error of all leaves."""
        return np.abs(self._error_array_all_leaves)

    @lazyproperty
    def _error_array_all_leaves(self):
        """Error array of all leaves."""
        mlc_error = np.zeros((self.num_leaves, self.num_snapshots))
        # construct numpy array for easy array calculation
        for leaf in range(self.num_leaves):
            mlc_error[leaf, :] = self.leaf_axes[leaf+1].difference[self.snapshot_idx]
        return mlc_error

    def _snapshot_array(self, dtype='actual'):
        """Return an array of the snapshot data of all leaves."""
        arr = np.zeros((self.num_leaves, self.num_snapshots))
        # construct numpy array for easy array calculation
        for leaf in range(self.num_leaves):
            arr[leaf, :] = getattr(self.leaf_axes[leaf + 1], dtype)[self.snapshot_idx]
        return arr

    @lazyproperty
    def _RMS_array_all_leaves(self):
        """Return the RMS of all leaves."""
        rms_array = np.array([np.sqrt(np.sum(leafdata.difference[self.snapshot_idx] ** 2) / self.num_snapshots) for leafdata in self.leaf_axes.values()])
        return rms_array

    def leaf_under_y_jaw(self, leaf_num):
        """Return a boolean specifying if the given leaf is under one of the y jaws.

        Parameters
        ----------
        leaf_num : int
        """
        outer_leaf_thickness = 10  # mm
        inner_leaf_thickness = 5
        mlc_position = 0
        if self.hdmlc:
            outer_leaf_thickness /= 2
            inner_leaf_thickness /= 2
            mlc_position = 100
        for leaf in range(1, leaf_num+1):
            if 10 >= leaf or leaf >= 110:
                mlc_position += outer_leaf_thickness
            elif 50 >= leaf or leaf >= 70:
                mlc_position += inner_leaf_thickness
            else:  # between 50 and 70
                mlc_position += outer_leaf_thickness

        y2_position = self._jaws.y2.actual.max()*10 + 200
        y1_position = 200 - self._jaws.y1.actual.max()*10
        if 10 >= leaf or leaf >= 110:
            thickness = outer_leaf_thickness
        elif 50 >= leaf or leaf >= 70:
            thickness= inner_leaf_thickness
        else:  # between 50 and 70
            thickness = outer_leaf_thickness
        if mlc_position < y1_position or mlc_position - thickness > y2_position:
            return True
        else:
            return False

    def get_snapshot_values(self, bank_or_leaf='both', dtype='actual'):
        """Retrieve the snapshot data of the given MLC bank or leaf/leaves

        Parameters
        ----------
        bank_or_leaf : str, array, list
            If a str, specifies what bank ('A', 'B', 'both').
            If an array/list, specifies what leaves (e.g. [1,2,3])
        dtype : {'actual', 'expected'}
            The type of MLC snapshot data to return.

        Returns
        -------
        ndarray
            An array of shape (number of leaves - x - number of snapshots). E.g. for an MLC bank
            and 500 snapshots, the array would be (60, 500).
        """
        if isinstance(bank_or_leaf, str):
            leaves = self.get_leaves(bank=bank_or_leaf)
            leaves -= 1
        else:
            leaves = bank_or_leaf

        arr = self._snapshot_array(dtype)
        return arr[leaves, :]

    def plot_mlc_error_hist(self, show=True):
        """Plot an MLC error histogram."""
        plt.clf()
        plt.hist(self._abs_error_all_leaves.flatten())
        plt.autoscale(tight=True)
        if show:
            plt.show()

    def save_mlc_error_hist(self, filename, **kwargs):
        """Save the MLC error histogram to file."""
        self.plot_mlc_error_hist(show=False)
        plt.savefig(filename, **kwargs)

    def plot_rms_by_leaf(self, show=True):
        """Plot RMSs by leaf."""
        plt.clf()
        plt.bar(np.arange(len(self.get_RMS('both')))[::-1], self.get_RMS('both'), align='center')
        plt.autoscale(tight=True)
        if show:
            plt.show()

    def save_rms_by_leaf(self, filename, **kwargs):
        """Save the RMS-leaf to file."""
        self.plot_rms_by_leaf(show=False)
        plt.savefig(filename, **kwargs)


class Jaw_Struct:
    """Jaw Axes data structure.

    Attributes
    ----------
    x1 : :class:`~pylinac.log_analyzer.Axis`
    y1 : :class:`~pylinac.log_analyzer.Axis`
    x2 : :class:`~pylinac.log_analyzer.Axis`
    y2 : :class:`~pylinac.log_analyzer.Axis`
    """
    def __init__(self, x1, y1, x2, y2):
        if not all((
                isinstance(x1, Head_Axis),
                isinstance(y1, Head_Axis),
                isinstance(x2, Head_Axis),
                isinstance(y2, Head_Axis))):
            raise TypeError("Head_Axis not passed into Jaw structure")
        self.x1 = x1
        self.y1 = y1
        self.x2 = x2
        self.y2 = y2


class Couch_Struct:
    """Couch Axes data structure.

    Attributes
    ----------
    vert : :class:`~pylinac.log_analyzer.Axis`
    long : :class:`~pylinac.log_analyzer.Axis`
    latl : :class:`~pylinac.log_analyzer.Axis`
    rotn : :class:`~pylinac.log_analyzer.Axis`
    """
    def __init__(self, vertical, longitudinal, lateral, rotational, roll=None, pitch=None):
        if not all((isinstance(vertical, Couch_Axis),
                    isinstance(longitudinal, Couch_Axis),
                    isinstance(lateral, Couch_Axis),
                    isinstance(rotational, Couch_Axis))):
            raise TypeError("Couch structure must be passed Couch Axes.")
        self.vert = vertical
        self.long = longitudinal
        self.latl = lateral
        self.rotn = rotational
        if roll is not None:
            self.roll = roll
            self.pitch = pitch


class Log_Section(metaclass=ABCMeta):
    @abstractproperty
    def _read(self):
        pass


class DLog_Section(Log_Section, metaclass=ABCMeta):
    def __init__(self, log_content):
        self._log_content = log_content


class TLog_Section(Log_Section, metaclass=ABCMeta):
    def __init__(self, log_content, cursor):
        self._log_content = log_content
        self._cursor = cursor

    def _decode_binary(self, filecontents, dtype, num_values=1, cursor_shift=0):
        """This method is the main "decoder" for reading in trajectory log binary data into human data types.

        Parameters
        ----------
        filecontents : file object
            The complete file having been read with .read().
        dtype : int, float, str
            The expected data type to return. If int or float, will return numpy array.
        num_values : int
            The expected number of dtype to return

            .. note:: This is not the same as the number of bytes.

        cursor_shift : int
            The number of bytes to move the cursor forward after decoding. This is used if there is a
            reserved section after the read-in segment.
        """
        fc = filecontents

        if dtype == str:  # if string
            output = fc[self._cursor:self._cursor + num_values]
            if type(fc) is not str:  # in py3 fc will be bytes
                output = output.decode()
            # Now, strip the padding ("\x00")
            output = output.strip('\x00')
            self._cursor += num_values
        elif dtype == int:
            ssize = struct.calcsize('i') * num_values
            output = np.asarray(struct.unpack('i' * num_values, fc[self._cursor:self._cursor + ssize]))
            if len(output) == 1:
                output = int(output)
            self._cursor += ssize
        elif dtype == float:
            ssize = struct.calcsize('f') * num_values
            output = np.asarray(struct.unpack('f' * num_values, fc[self._cursor:self._cursor + ssize]))
            if len(output) == 1:
                output = float(output)
            self._cursor += ssize
        else:
            raise TypeError("decode_binary datatype was not valid")

        self._cursor += cursor_shift  # shift cursor if need be (e.g. if a reserved section follows)
        return output


class Subbeam(TLog_Section):
    """Data structure for trajectory log "subbeams". Only applicable for auto-sequenced beams.

    Attributes
    ----------
    control_point : int
        Internally-defined marker that defines where the plan is currently executing.
    mu_delivered : float
        Dose delivered in units of MU.
    rad_time : float
        Radiation time in seconds.
    sequence_num : int
        Sequence number of the subbeam.
    beam_name : str
        Name of the subbeam.
    """
    def __init__(self, log_content, cursor, log_version):
        super().__init__(log_content, cursor)
        self._log_version = log_version

    def _read(self):
        """Read the tlog subbeam information."""
        self.control_point = self._decode_binary(self._log_content, int)
        self.mu_delivered = self._decode_binary(self._log_content, float)
        self.rad_time = self._decode_binary(self._log_content, float)
        self.sequence_num = self._decode_binary(self._log_content, int)
        # In Tlogs version 3.0 and up, beam names are 512 byte unicode strings, but in <3.0 they are 32 byte unicode strings
        if self._log_version >= 3:
            chars = 512
        else:
            chars = 32
        self.beam_name = self._decode_binary(self._log_content, str, chars, 32)

        return self, self._cursor

    @property
    def gantry_angle(self):
        return self._get_metadata_axis('gantry')

    @property
    def collimator_angle(self):
        return self._get_metadata_axis('collimator')

    @property
    def jaw_x1(self):
        return self._get_metadata_axis('jaws', 'x1')

    @property
    def jaw_x2(self):
        return self._get_metadata_axis('jaws', 'x2')

    @property
    def jaw_y1(self):
        return self._get_metadata_axis('jaws', 'y1')

    @property
    def jaw_y2(self):
        return self._get_metadata_axis('jaws', 'y2')

    def _get_metadata_axis(self, attr, subattr=None):
        if subattr is None:
            actual = getattr(self._axis_data, attr).actual[self._snapshots]
            expected = getattr(self._axis_data, attr).expected[self._snapshots]
        else:
            actual = getattr(getattr(self._axis_data, attr), subattr).actual[self._snapshots]
            expected = getattr(getattr(self._axis_data, attr), subattr).expected[self._snapshots]
        return Axis(np.median(actual), np.median(expected))


class SubbeamHandler:
    """One of 4 subsections of a trajectory log. Holds a list of Subbeams; only applicable for auto-sequenced beams."""
    def __init__(self, log_content, cursor, header):
        self._log_content = log_content
        self._header = header
        self._cursor = cursor
        self.subbeams = []

    def _read(self):
        """Read all the subbeams of a tlog file.

        Returns
        -------
        list
            Contains instances of Subbeam.
        cursor : int
            Internal; for tracking the cursor position in the file.
        """
        if self._header.num_subbeams > 0:
            for subbeam_num in range(self._header.num_subbeams):
                subbeam, self._cursor = Subbeam(self._log_content, self._cursor, self._header.version)._read()
                self.subbeams.append(subbeam)
        return self, self._cursor

    def post_hoc_metadata(self, axis_data):
        """From the Axis Data, perform post-hoc analysis and set metadata to the subbeams.
            Gives the subbeams more information, as not much is given directly in the logs."""
        for idx, beam in enumerate(self.subbeams):
            self._set_beamon_snapshots(axis_data, idx)

    def _set_beamon_snapshots(self, axis_data, beam_num):
        """Get the snapshot indices 1) where the beam was on and 2) between the subbeam control point values."""
        beam = self.subbeams[beam_num]
        all_snapshots = axis_data.control_point.actual
        lower_bound = beam.control_point
        try:
            upper_bound = self.subbeams[beam_num+1].control_point
        except IndexError:
            upper_bound = axis_data.control_point.actual.max()
        section_snapshots = np.logical_and(all_snapshots>=lower_bound, all_snapshots<upper_bound)
        beam_on_snapshots = axis_data.beam_hold.actual == 0
        combined_snapshot = np.logical_and(beam_on_snapshots, section_snapshots)

        beam._snapshots = combined_snapshot
        beam._axis_data = axis_data

    def __getitem__(self, item):
        return self.subbeams[item]


class Tlog_Header(TLog_Section):
    """A header object, one of 4 sections of a trajectory log. Holds sampling interval, version, etc.

    Attributes
    ----------
    header : str
        Header signature: 'VOSTL'.
    version : str
        Log version.
    header_size : int
        Header size; fixed at 1024.
    sampling_interval : int
        Sampling interval in milliseconds.
    num_axes : int
        Number of axes sampled.
    axis_enum : int
        Axis enumeration; see the Tlog file specification for more info.
    samples_per_axis : numpy.ndarray
        Number of samples per axis; 1 for most axes, for MLC it's # of leaves and carriages.
    num_mlc_leaves : int
        Number of MLC leaves.
    axis_scale : int
        Axis scale; 1 -> Machine scale, 2 -> Modified IEC 61217.
    num_subbeams : int
        Number of subbeams, if autosequenced.
    is_truncated : int
        Whether log was truncated due to space limitations; 0 -> not truncated, 1 -> truncated
    num_snapshots : int
        Number of snapshots, cycles, heartbeats, or whatever you'd prefer to call them.
    mlc_model : int
        The MLC model; 2 -> NDS 120 (e.g. Millennium), 3 -> NDS 120 HD (e.g. Millennium 120 HD)
    """
    def _read(self):
        """Read the header section of a tlog."""
        self.header = self._decode_binary(self._log_content, str, 16)  # for version 1.5 will be "VOSTL"
        self.version = float(self._decode_binary(self._log_content, str, 16))  # in the format of 2.x or 3.x
        self.header_size = self._decode_binary(self._log_content, int)  # fixed at 1024 in 1.5 specs
        self.sampling_interval = self._decode_binary(self._log_content, int)
        self.num_axes = self._decode_binary(self._log_content, int)
        self.axis_enum = self._decode_binary(self._log_content, int, self.num_axes)
        self.samples_per_axis = self._decode_binary(self._log_content, int, self.num_axes)
        self.num_mlc_leaves = self.samples_per_axis[-1] - 2  # subtract 2 (each carriage counts as an "axis" and must be removed)
        # self._cursor == self.num_axes * 4 # there is a reserved section after samples per axis. this moves it past it.
        self.axis_scale = self._decode_binary(self._log_content, int)
        self.num_subbeams = self._decode_binary(self._log_content, int)
        self.is_truncated = self._decode_binary(self._log_content, int)
        self.num_snapshots = self._decode_binary(self._log_content, int)
        # the section after MLC model is reserved. Cursor is moved to the end of this reserved section.
        self.mlc_model = self._decode_binary(self._log_content, int, cursor_shift=1024 - (64 + self.num_axes * 8))

        return self, self._cursor


class Dlog_Header(DLog_Section):
    """The Header section of a dynalog file.

    Attributes
    ----------
    version : str
        The Dynalog version letter.
    patient_name : str
        Patient information.
    plan_filename : str
        Filename if using standalone. If using Treat =<6.5 will produce PlanUID, Beam Number.
        Not yet implemented for this yet.
    tolerance : int
        Plan tolerance.
    num_mlc_leaves : int
        Number of MLC leaves.
    clinac_scale : int
        Clinac scale; 0 -> Varian scale, 1 -> IEC 60601-2-1 scale
    """
    def _read(self):
        """Read the header section of a dynalog."""
        self.version = str(next(self._log_content)[0])
        self.patient_name = next(self._log_content)
        self.plan_filename = next(self._log_content)
        self.tolerance = int(next(self._log_content)[0])
        self.num_mlc_leaves = int(
            next(self._log_content)[0]) * 2  # the # of leaves in a dynalog is actually the # of *PAIRS*, hence the *2.
        self.clinac_scale = int(next(self._log_content)[0])  # 0->Varian scale, 1->IEC scale
        return self, self._log_content


class Dlog_Axis_Data(DLog_Section):
    """Axis data for dynalogs.

    Attributes
    ----------
    num_snapshots : int
        Number of snapshots recorded.
    mu : :class:`~pylinac.log_analyzer.Axis`
        Current dose fraction

        .. note:: This *can* be gantry rotation under certain conditions. See Dynalog file specs.

    previous_segment_num : :class:`~pylinac.log_analyzer.Axis`
        Previous segment *number*, starting with zero.
    beam_hold : :class:`~pylinac.log_analyzer.Axis`
        Beam hold state; 0 -> holdoff not asserted (beam on), 1 -> holdoff asserted, 2 -> carriage in transition
    beam_on : :class:`~pylinac.log_analyzer.Axis`
        Beam on state; 1 -> beam is on, 0 -> beam is off
    previous_dose_index : :class:`~pylinac.log_analyzer.Axis`
        Previous segment dose index or previous segment gantry angle.
    next_dose_index : :class:`~pylinac.log_analyzer.Axis`
        Next segment dose index.
    gantry : :class:`~pylinac.log_analyzer.Axis`
        Gantry data in degrees.
    collimator : :class:`~pylinac.log_analyzer.Axis`
        Collimator data in degrees.
    jaws : :class:`~pylinac.log_analyzer.Jaw_Struct`
        Jaw data structure. Data in cm.
    carriage_A : :class:`~pylinac.log_analyzer.Axis`
        Carriage A data. Data in cm.
    carriage_B : :class:`~pylinac.log_analyzer.Axis`
        Carriage B data. Data in cm.
    mlc : :class:`~pylinac.log_analyzer.MLC`
        MLC data structure. Data in cm.
    """
    def __init__(self, log_content, header, bfile):
        super().__init__(log_content)
        self._header = header
        self._bfile = bfile

    def _read(self, exclude_beam_off):
        """Read the dynalog axis data."""
        matrix = np.array([line for line in self._log_content], dtype=float)

        self.num_snapshots = np.size(matrix, 0)

        # assignment of snapshot values
        # There is no "expected" MU in dynalogs, but for fluence calc purposes, it is set to that of the actual
        self.mu = Axis(matrix[:, 0], matrix[:, 0])
        self.previous_segment_num = Axis(matrix[:, 1])
        self.beam_hold = Axis(matrix[:, 2])
        self.beam_on = Axis(matrix[:, 3])
        self.prior_dose_index = Axis(matrix[:, 4])  # currently not used for anything
        self.next_dose_index = Axis(matrix[:, 5])  # ditto
        self.gantry = Gantry_Axis(matrix[:, 6] /10)
        self.collimator = Head_Axis(matrix[:, 7] /10)

        # jaws are in mm; convert to cm by /10
        jaw_y1 = Head_Axis(matrix[:, 8] / 10)
        jaw_y2 = Head_Axis(matrix[:, 9] / 10)
        jaw_x1 = Head_Axis(matrix[:, 10] / 10)
        jaw_x2 = Head_Axis(matrix[:, 11] / 10)
        self.jaws = Jaw_Struct(jaw_x1, jaw_y1, jaw_x2, jaw_y2)

        # carriages are in 100ths of mm; converted to cm.
        self.carriage_A = Axis(matrix[:, 12] / 1000)
        self.carriage_B = Axis(matrix[:, 13] / 1000)

        # remove snapshots where the beam wasn't on if flag passed
        if exclude_beam_off:
            hold_idx = np.where(self.beam_hold.actual == 0)[0]
            beamon_idx = np.where(self.beam_on.actual == 1)[0]
            snapshots = np.intersect1d(hold_idx, beamon_idx)
        else:
            snapshots = list(range(self.num_snapshots))

        self.mlc = MLC(snapshots, self.jaws)
        for leaf in range(1, (self._header.num_mlc_leaves // 2) + 1):
            axis = Leaf_Axis(expected=matrix[:, (leaf-1)*4+14], actual=matrix[:, (leaf-1)*4+15])
            self.mlc.add_leaf_axis(axis, leaf)

        # read in "B"-file to get bank B MLC positions. The file must be in the same folder as the "A"-file.
        # The header info is repeated but we already have that.
        with open(self._bfile) as csvf:
            dlgdata = csv.reader(csvf, delimiter=',')
            matrix = np.array([line for line in dlgdata if int(dlgdata.line_num) >= 7], dtype=float)

        # Add bank B MLC positions to mlc snapshot arrays
        for leaf in range(1, (self._header.num_mlc_leaves // 2) + 1):
            axis = Leaf_Axis(expected=matrix[:, (leaf-1)*4 + 14], actual=matrix[:, (leaf-1)*4 + 15])
            self.mlc.add_leaf_axis(axis, leaf+self._header.num_mlc_leaves//2)

        self._scale_dlog_mlc_pos()
        return self

    def _scale_dlog_mlc_pos(self):
        """Convert MLC leaf plane positions to isoplane positions and from 100ths of mm to cm."""
        dynalog_leaf_conversion = 1.96614  # MLC physical plane scaling factor to iso (100cm SAD) plane
        for leaf in range(1, self.mlc.num_leaves + 1):
            self.mlc.leaf_axes[leaf].actual *= dynalog_leaf_conversion / 1000
            self.mlc.leaf_axes[leaf].expected *= dynalog_leaf_conversion / 1000

    @lazyproperty
    def num_beamholds(self):
        """Return the number of times the beam was held."""
        diffmatrix = np.diff(self.beam_hold.actual)
        num_holds = int(np.sum(diffmatrix == 1))
        return num_holds


class Tlog_Axis_Data(TLog_Section):
    """One of four data structures outlined in the Trajectory log file specification.
        Holds information on all Axes measured.

    Attributes
    ----------
    collimator : :class:`~pylinac.log_analyzer.Axis`
        Collimator data in degrees.
    gantry : :class:`~pylinac.log_analyzer.Axis`
        Gantry data in degrees.
    jaws : :class:`~pylinac.log_analyzer.Jaw_Struct`
        Jaw data structure. Data in cm.
    couch : :class:`~pylinac.log_analyzer.Couch_Struct`
        Couch data structure. Data in cm.
    mu : :class:`~pylinac.log_analyzer.Axis`
        MU data in MU.
    beam_hold : :class:`~pylinac.log_analyzer.Axis`
        Beam hold state. Beam *pauses* (e.g. Beam Off button pressed) are not recorded in the log.
        Data is automatic hold state.
        0 -> Normal; beam on.
        1 -> Freeze; beam on, dose servo is temporarily turned off.
        2 -> Hold; servo holding beam.
        3 -> Disabled; beam on, dose servo is disable via Service.
    control_point : :class:`~pylinac.log_analyzer.Axis`
        Current control point.
    carriage_A : :class:`~pylinac.log_analyzer.Axis`
        Carriage A data in cm.
    carriage_B : :class:`~pylinac.log_analyzer.Axis`
        Carriage B data in cm.
    mlc : :class:`~pylinac.log_analyzer.MLC`
        MLC data structure; data in cm.
    """
    def __init__(self, log_content, cursor, header):
        super().__init__(log_content, cursor)
        self._header = header

    def _read(self, exclude_beam_off):
        # step size in bytes
        step_size = sum(self._header.samples_per_axis) * 2

        # read in all snapshot data at once, then assign
        snapshot_data = self._decode_binary(self._log_content, float, step_size * self._header.num_snapshots)

        # reshape snapshot data to be a x-by-num_snapshots matrix
        snapshot_data = snapshot_data.reshape(self._header.num_snapshots, -1)

        column = snapshot_col_gen()

        self.collimator = self._get_axis(snapshot_data, next(column), Head_Axis)

        self.gantry = self._get_axis(snapshot_data, next(column), Gantry_Axis)

        jaw_y1 = self._get_axis(snapshot_data, next(column), Head_Axis)
        jaw_y2 = self._get_axis(snapshot_data, next(column), Head_Axis)
        jaw_x1 = self._get_axis(snapshot_data, next(column), Head_Axis)
        jaw_x2 = self._get_axis(snapshot_data, next(column), Head_Axis)
        self.jaws = Jaw_Struct(jaw_x1, jaw_y1, jaw_x2, jaw_y2)

        vrt = self._get_axis(snapshot_data, next(column), Couch_Axis)
        lng = self._get_axis(snapshot_data, next(column), Couch_Axis)
        lat = self._get_axis(snapshot_data, next(column), Couch_Axis)
        rtn = self._get_axis(snapshot_data, next(column), Couch_Axis)
        if is_tlog_v3(self._header.version):
            rol = self._get_axis(snapshot_data, next(column), Couch_Axis)
            pit = self._get_axis(snapshot_data, next(column), Couch_Axis)
        else:
            rol = None
            pit = None
        self.couch = Couch_Struct(vrt, lng, lat, rtn, rol, pit)

        self.mu = self._get_axis(snapshot_data, next(column), Beam_Axis)

        self.beam_hold = self._get_axis(snapshot_data, next(column), Beam_Axis)

        self.control_point = self._get_axis(snapshot_data, next(column), Beam_Axis)

        self.carriage_A = self._get_axis(snapshot_data, next(column), Head_Axis)
        self.carriage_B = self._get_axis(snapshot_data, next(column), Head_Axis)

        # remove snapshots where the beam wasn't on if flag passed
        if exclude_beam_off:
            snapshots = np.where(self.beam_hold.actual == 0)[0]
        else:
            snapshots = list(range(self._header.num_snapshots))

        if self._header.mlc_model == 2:
            hdmlc = False
        else:
            hdmlc = True

        self.mlc = MLC(snapshots, self.jaws, hdmlc)
        for leaf_num in range(1, self._header.num_mlc_leaves+1):
            leaf_axis = self._get_axis(snapshot_data, next(column), Leaf_Axis)
            self.mlc.add_leaf_axis(leaf_axis, leaf_num)

        return self, self._cursor

    @lazyproperty
    def num_beamholds(self):
        """Return the number of times the beam was held."""
        diffmatrix = np.diff(self.beam_hold.actual)
        num_holds = int(np.sum(diffmatrix == 1))
        return num_holds

    def _get_axis(self, snapshot_data, column, axis_type):
        """Return column of data from snapshot data of the axis type passed.

        Parameters
        ----------
        snapshot_data : numpy.ndarray
            The data read in holding the axis data of the log.
        column : int
            The column of the desired data in snapshot_data
        axis_type : subclass of Axis
            The type of axis the data is.

        Returns
        -------
        axis_type
        """
        return axis_type(expected=snapshot_data[:, column],
                         actual=snapshot_data[:, column + 1])


class CRC(TLog_Section):
    """The last data section of a Trajectory log. Is a 2 byte cyclic redundancy check (CRC), specifically
        a CRC-16-CCITT. The seed is OxFFFF."""
    def __init__(self, log_content, cursor):
        super().__init__(log_content, cursor)

    def _read(self):
        # crc = self._decode_binary(self.log_content, str, 2)
        # TODO: figure this out
        pass

def is_tlog_txt_file_around(tlog_filename):
    """Boolean specifying if a Tlog *.txt file is available."""
    try:
        txt_filename = tlog_filename.replace('.bin', '.txt')
    except:
        return False
    if osp.isfile(txt_filename):
        return True
    else:
        return False


def is_log(filename):
    """Boolean specifying if filename is a valid log file."""
    if is_tlog(filename) or is_dlog(filename):
        return True
    else:
        return False

def is_tlog(filename):
    """Boolean specifying if filename is a Trajectory log file."""
    if is_valid_file(filename, raise_error=False):
        unknown_file = open_file(filename)
        header_sample = unknown_file.read(5).decode()
        if 'V' in header_sample:
            return True
        else:
            return False
    else:
        return False

def is_dlog(filename):
    """Boolean specifying if filename is a dynalog file."""
    if is_valid_file(filename, raise_error=False):
        with open(filename, 'rb') as unknown_file:
            header_sample = unknown_file.read(5).decode()
            if 'B' in header_sample or 'A' in header_sample:
                return True
            else:
                return False
    else:
        return False

def is_tlog_v3(version):
    """Return whether the Tlog version is 3 or not."""
    if version >= 3:
        return True
    else:
        return False

def snapshot_col_gen():
    """Generator function for iterating through the snapshot data columns."""
    col = 0
    while True:
        yield col
        col += 2

def _return_other_dlg(dlg_filename, raise_find_error=True):
    """Return the filename of the corresponding dynalog file.

    For example, if the A*.dlg file was passed in, return the corresponding B*.dlg filename.
    Can find both A- and B-files.

    Parameters
    ----------
    dlg_filename : str
        The absolute file path of the dynalog file.

    Returns
    -------
    str
        The absolute file path to the corresponding dynalog file.
    """
    dlg_dir, dlg_file = osp.split(dlg_filename)
    if dlg_file.startswith('A'):
        file2get = dlg_file.replace("A", "B", 1)
    elif dlg_file.startswith('B'):
        file2get = dlg_file.replace("B", "A", 1)
    else:
        raise ValueError("Unable to decipher log names; ensure dynalogs start with 'A' and 'B'")
    other_filename = osp.join(dlg_dir, file2get)

    if osp.isfile(other_filename):
        return other_filename
    elif raise_find_error:
        raise FileNotFoundError("Complementary dlg file not found; ensure A and B-file are in same directory.")
    else:
        return

def write_single_value(writer, description, value, unit=None):
    writer.writerow([description, str(value), unit])

def write_array(writer, description, value, unit=None):
    # write expected
    for dtype, attr in zip((' Expected', ' Actual'), ('expected', 'actual')):
        if unit is None:
            dtype_desc = description + dtype
        else:
            dtype_desc = description + dtype + ' in units of ' + unit
        arr2write = np.insert(getattr(value, attr).astype(object), 0, dtype_desc)
        writer.writerow(arr2write)


if __name__ == '__main__':
    filestr = os.path.join(os.path.dirname(__file__), 'demo_files', 'log_reader', 'Tlog.bin')
    ofile = open_file(filestr)
    log = MachineLog(ofile)
<<<<<<< HEAD
    log.fluence.gamma.calc_map()
    log.fluence.gamma.save_histogram('tester.jpg')
=======
    f = StringIO()
    log.to_csv(f)
>>>>>>> bfd366e9
<|MERGE_RESOLUTION|>--- conflicted
+++ resolved
@@ -2139,10 +2139,4 @@
     filestr = os.path.join(os.path.dirname(__file__), 'demo_files', 'log_reader', 'Tlog.bin')
     ofile = open_file(filestr)
     log = MachineLog(ofile)
-<<<<<<< HEAD
-    log.fluence.gamma.calc_map()
-    log.fluence.gamma.save_histogram('tester.jpg')
-=======
-    f = StringIO()
-    log.to_csv(f)
->>>>>>> bfd366e9
+    ttt = 1