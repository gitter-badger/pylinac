"""I/O helper functions for pylinac."""

import os.path as osp
from tkinter import Tk
from tkinter.filedialog import askopenfilename, askopenfilenames, askdirectory


def is_valid_file(file_path, raise_error=True):
    """Check if path points to a valid file.

    Parameters
    ----------
    file_path : str
        Path to the file.
    raise_error : boolean
        If False (default), will simply return false.
        If True, will raise an error if path is not valid.

    Raises
    ------
    FileExistsError
        If file_path does not point to a valid file.
    """
    try:
        file_path.seek(0)
        return True
    except ValueError:
        return True
    except AttributeError:
        if osp.isfile(file_path):
            return True
        elif not raise_error:
            return False
        else:
            raise FileExistsError("{} is not a valid file".format(file_path))

def open_file(file, mode='rb'):
    """Open a file if a file is a string, or open the object if file is a file object.
        If an already-opened file object, reset the pointer to 0."""
    if isinstance(file, str):
        openfile = open(file, mode)
    else:
        try:
            file.open()
<<<<<<< HEAD
            openfile = file
        except ValueError:
            file.seek(0)
=======
>>>>>>> 433477b6
            openfile = file
        except (ValueError, AttributeError):
            file.seek(0)
            openfile = file
        except:
            raise TypeError("Could not open file: {}".format(file))
    return openfile

def is_valid_dir(dir_path, raise_error=True):
    """Check if path points to a valid directory."""
    if osp.isdir(dir_path):
        return True
    elif not raise_error:
        return False
    else:
        raise NotADirectoryError("{} does not point to a valid directory".format(dir_path))

def get_filepath_UI(dir=None, caption='', filters=''):
    """Display a UI dialog box to select a file.

    Returns
    -------
    str
        Path to the file chosen.
    """
    withdraw_tkinter()
    filename = askopenfilename()
    return filename

def get_filenames_UI(UIdir=None, UIcaption='', UIfilters=''):
    """
    Custom function that is equivalent to Matlab's uigetfile command. Returns filename as a string.

    filenamestring = GetFile(UIdir=None,UIcaption='',UIfilters='')
    """
    withdraw_tkinter()
    filenames = askopenfilenames()
    return filenames

def get_folder_UI(UIdir=None, UIcaption=''):
    """Display a UI dialog box to select a folder.

    Returns
    -------
    str
        Path to the folder chosen.
    """
    withdraw_tkinter()
    folderstring = askdirectory()
    return folderstring

def withdraw_tkinter():
    """Opens and withdraws a Tk window. Necessary so a base window doesn't open."""
    Tk().withdraw()<|MERGE_RESOLUTION|>--- conflicted
+++ resolved
@@ -42,12 +42,6 @@
     else:
         try:
             file.open()
-<<<<<<< HEAD
-            openfile = file
-        except ValueError:
-            file.seek(0)
-=======
->>>>>>> 433477b6
             openfile = file
         except (ValueError, AttributeError):
             file.seek(0)
